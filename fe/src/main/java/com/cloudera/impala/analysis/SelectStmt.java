// Copyright 2012 Cloudera Inc.
//
// Licensed under the Apache License, Version 2.0 (the "License");
// you may not use this file except in compliance with the License.
// You may obtain a copy of the License at
//
// http://www.apache.org/licenses/LICENSE-2.0
//
// Unless required by applicable law or agreed to in writing, software
// distributed under the License is distributed on an "AS IS" BASIS,
// WITHOUT WARRANTIES OR CONDITIONS OF ANY KIND, either express or implied.
// See the License for the specific language governing permissions and
// limitations under the License.

package com.cloudera.impala.analysis;

import java.util.ArrayList;
import java.util.Collections;
import java.util.List;
import java.util.Set;

import org.slf4j.Logger;
import org.slf4j.LoggerFactory;

import com.cloudera.impala.analysis.Path.PathType;
import com.cloudera.impala.catalog.Column;
import com.cloudera.impala.catalog.StructField;
import com.cloudera.impala.catalog.StructType;
import com.cloudera.impala.catalog.Table;
import com.cloudera.impala.catalog.TableLoadingException;
import com.cloudera.impala.common.AnalysisException;
import com.cloudera.impala.common.ColumnAliasGenerator;
import com.cloudera.impala.common.TableAliasGenerator;
import com.cloudera.impala.common.TreeNode;
import com.google.common.base.Preconditions;
import com.google.common.base.Predicates;
import com.google.common.collect.Iterables;
import com.google.common.collect.Lists;
import com.google.common.collect.Sets;

/**
 * Representation of a single select block, including GROUP BY, ORDER BY and HAVING
 * clauses.
 */
public class SelectStmt extends QueryStmt {
  private final static Logger LOG = LoggerFactory.getLogger(SelectStmt.class);

  /////////////////////////////////////////
  // BEGIN: Members that need to be reset()

  protected SelectList selectList_;
  protected final ArrayList<String> colLabels_; // lower case column labels
  protected final FromClause fromClause_;
  protected Expr whereClause_;
  protected ArrayList<Expr> groupingExprs_;
  protected final Expr havingClause_;  // original having clause

  // havingClause with aliases and agg output resolved
  private Expr havingPred_;

  // set if we have any kind of aggregation operation, include SELECT DISTINCT
  private AggregateInfo aggInfo_;

  // set if we have AnalyticExprs in the select list/order by clause
  private AnalyticInfo analyticInfo_;

  // SQL string of this SelectStmt before inline-view expression substitution.
  // Set in analyze().
  protected String sqlString_;

  // substitutes all exprs in this select block to reference base tables
  // directly
  private ExprSubstitutionMap baseTblSmap_ = new ExprSubstitutionMap();

  // END: Members that need to be reset()
  /////////////////////////////////////////

  SelectStmt(SelectList selectList,
             FromClause fromClause,
             Expr wherePredicate, ArrayList<Expr> groupingExprs,
             Expr havingPredicate, ArrayList<OrderByElement> orderByElements,
             LimitElement limitElement) {
    super(orderByElements, limitElement);
<<<<<<< HEAD
    selectList_ = selectList;
    if (tableRefList == null) {
      tableRefs_ = Lists.newArrayList();
    } else {
      tableRefs_ = tableRefList;
    }
    whereClause_ = wherePredicate;
    groupingExprs_ = groupingExprs;
    havingClause_ = havingPredicate;
    colLabels_ = Lists.newArrayList();
    // Set left table refs to ensure correct toSql() before analysis.
    for (int i = 1; i < tableRefs_.size(); ++i) {
      tableRefs_.get(i).setLeftTblRef(tableRefs_.get(i - 1));
    }
=======
    this.selectList_ = selectList;
    if (fromClause == null) {
      this.fromClause_ = new FromClause();
    } else {
      this.fromClause_ = fromClause;
    }
    this.whereClause_ = wherePredicate;
    this.groupingExprs_ = groupingExprs;
    this.havingClause_ = havingPredicate;
    this.colLabels_ = Lists.newArrayList();
    this.havingPred_ = null;
    this.aggInfo_ = null;
    this.sortInfo_ = null;
>>>>>>> e8fe2202
  }

  /**
   * @return the original select list items from the query
   */
  public SelectList getSelectList() { return selectList_; }

  /**
   * @return the HAVING clause post-analysis and with aliases resolved
   */
  public Expr getHavingPred() { return havingPred_; }

  public List<TableRef> getTableRefs() { return fromClause_.getTableRefs(); }
  public boolean hasWhereClause() { return whereClause_ != null; }
  public boolean hasGroupByClause() { return groupingExprs_ != null; }
  public Expr getWhereClause() { return whereClause_; }
  public void setWhereClause(Expr whereClause) { whereClause_ = whereClause; }
  public AggregateInfo getAggInfo() { return aggInfo_; }
  public boolean hasAggInfo() { return aggInfo_ != null; }
  public AnalyticInfo getAnalyticInfo() { return analyticInfo_; }
  public boolean hasAnalyticInfo() { return analyticInfo_ != null; }
  public boolean hasHavingClause() { return havingClause_ != null; }
  @Override
  public ArrayList<String> getColLabels() { return colLabels_; }
  public ExprSubstitutionMap getBaseTblSmap() { return baseTblSmap_; }

  // Column alias generator used during query rewriting.
  private ColumnAliasGenerator columnAliasGenerator_ = null;
  public ColumnAliasGenerator getColumnAliasGenerator() {
    if (columnAliasGenerator_ == null) {
      columnAliasGenerator_ = new ColumnAliasGenerator(colLabels_, null);
    }
    return columnAliasGenerator_;
  }

  // Table alias generator used during query rewriting.
  private TableAliasGenerator tableAliasGenerator_ = null;
  public TableAliasGenerator getTableAliasGenerator() {
    if (tableAliasGenerator_ == null) {
      tableAliasGenerator_ = new TableAliasGenerator(analyzer_, null);
    }
    return tableAliasGenerator_;
  }

  /**
   * Creates resultExprs and baseTblResultExprs.
   */
  @Override
  public void analyze(Analyzer analyzer) throws AnalysisException {
    if (isAnalyzed()) return;
    super.analyze(analyzer);

<<<<<<< HEAD
    // Start out with table refs to establish aliases.
    TableRef leftTblRef = null;  // the one to the left of tblRef
    for (int i = 0; i < tableRefs_.size(); ++i) {
      // Resolve and replace non-InlineViewRef table refs with a BaseTableRef,
      // CollectionTableRef or ViewRef.
      TableRef tblRef = tableRefs_.get(i);
      tblRef = analyzer.resolveTableRef(tblRef);
      Preconditions.checkNotNull(tblRef);
      tableRefs_.set(i, tblRef);
      tblRef.setLeftTblRef(leftTblRef);
      try {
        tblRef.analyze(analyzer);
      } catch (AnalysisException e) {
        // Only re-throw the exception if no tables are missing.
        if (analyzer.getMissingTbls().isEmpty()) throw e;
      }
      leftTblRef = tblRef;
    }

    // All tableRefs have been analyzed, but at least one table was found missing.
    // There is no reason to proceed with analysis past this point.
    if (!analyzer.getMissingTbls().isEmpty()) {
      throw new AnalysisException("Found missing tables. Aborting analysis.");
    }
=======
    fromClause_.analyze(analyzer);
>>>>>>> e8fe2202

    // analyze plan hints from select list
    selectList_.analyzePlanHints(analyzer);

    // populate resultExprs_, aliasSmap_, and colLabels_
    for (int i = 0; i < selectList_.getItems().size(); ++i) {
      SelectListItem item = selectList_.getItems().get(i);
      if (item.isStar()) {
        if (item.getRawPath() != null) {
          Path resolvedPath = analyzeStarPath(item.getRawPath(), analyzer);
          expandStar(resolvedPath, analyzer);
        } else {
          expandStar(analyzer);
        }
      } else {
        // Analyze the resultExpr before generating a label to ensure enforcement
        // of expr child and depth limits (toColumn() label may call toSql()).
        item.getExpr().analyze(analyzer);
        if (item.getExpr().contains(Predicates.instanceOf(Subquery.class))) {
          throw new AnalysisException(
              "Subqueries are not supported in the select list.");
        }
        resultExprs_.add(item.getExpr());
        String label = item.toColumnLabel(i, analyzer.useHiveColLabels());
        SlotRef aliasRef = new SlotRef(label);
        Expr existingAliasExpr = aliasSmap_.get(aliasRef);
        if (existingAliasExpr != null && !existingAliasExpr.equals(item.getExpr())) {
          // If we have already seen this alias, it refers to more than one column and
          // therefore is ambiguous.
          ambiguousAliasList_.add(aliasRef);
        }
        aliasSmap_.put(aliasRef, item.getExpr().clone());
        colLabels_.add(label);
      }
    }

    // Star exprs only expand to the scalar-typed columns/fields, so
    // the resultExprs_ could be empty.
    if (resultExprs_.isEmpty()) {
      throw new AnalysisException("The star exprs expanded to an empty select list " +
          "because the referenced tables only have complex-typed columns.\n" +
          "Star exprs only expand to scalar-typed columns because complex-typed exprs " +
          "are currently not supported in the select list.\n" +
          "Affected select statement:\n" + toSql());
    }

    // Complex types are currently not supported in the select list because we'd need
    // to serialize them in a meaningful way.
    for (Expr expr: resultExprs_) {
      if (expr.getType().isComplexType()) {
        throw new AnalysisException(String.format(
            "Expr '%s' in select list returns a complex type '%s'.\n" +
            "Only scalar types are allowed in the select list.",
            expr.toSql(), expr.getType().toSql()));
      }
    }

    if (TreeNode.contains(resultExprs_, AnalyticExpr.class)) {
      if (fromClause_.isEmpty()) {
        throw new AnalysisException("Analytic expressions require FROM clause.");
      }

      // do this here, not after analyzeAggregation(), otherwise the AnalyticExprs
      // will get substituted away
      if (selectList_.isDistinct()) {
        throw new AnalysisException(
            "cannot combine SELECT DISTINCT with analytic functions");
      }
    }

    if (whereClause_ != null) {
      whereClause_.analyze(analyzer);
      if (whereClause_.contains(Expr.isAggregatePredicate())) {
        throw new AnalysisException(
            "aggregate function not allowed in WHERE clause");
      }
      whereClause_.checkReturnsBool("WHERE clause", false);
      Expr e = whereClause_.findFirstOf(AnalyticExpr.class);
      if (e != null) {
        throw new AnalysisException(
            "WHERE clause must not contain analytic expressions: " + e.toSql());
      }
      analyzer.registerConjuncts(whereClause_, false);
    }

    createSortInfo(analyzer);
    analyzeAggregation(analyzer);
    createAnalyticInfo(analyzer);
    if (evaluateOrderBy_) createSortTupleInfo(analyzer);

    // Remember the SQL string before inline-view expression substitution.
    sqlString_ = toSql();
    resolveInlineViewRefs(analyzer);

    // If this block's select-project-join portion returns an empty result set and the
    // block has no aggregation, then mark this block as returning an empty result set.
    if (analyzer.hasEmptySpjResultSet() && aggInfo_ == null) {
      analyzer.setHasEmptyResultSet();
    }

    ColumnLineageGraph graph = analyzer.getColumnLineageGraph();
    if (aggInfo_ != null && !aggInfo_.getAggregateExprs().isEmpty()) {
      graph.addDependencyPredicates(aggInfo_.getGroupingExprs());
    }
    if (sortInfo_ != null && hasLimit()) {
      // When there is a LIMIT clause in conjunction with an ORDER BY, the ordering exprs
      // must be added in the column lineage graph.
      graph.addDependencyPredicates(sortInfo_.getOrderingExprs());
    }

    if (aggInfo_ != null) LOG.debug("post-analysis " + aggInfo_.debugString());
  }

  /**
   * Marks all unassigned join predicates as well as exprs in aggInfo and sortInfo.
   */
  @Override
  public void materializeRequiredSlots(Analyzer analyzer) {
    // Mark unassigned join predicates. Some predicates that must be evaluated by a join
    // can also be safely evaluated below the join (picked up by getBoundPredicates()).
    // Such predicates will be marked twice and that is ok.
    List<Expr> unassigned =
        analyzer.getUnassignedConjuncts(getTableRefIds(), true);
    List<Expr> unassignedJoinConjuncts = Lists.newArrayList();
    for (Expr e: unassigned) {
      if (analyzer.evalByJoin(e)) unassignedJoinConjuncts.add(e);
    }
    List<Expr> baseTblJoinConjuncts =
        Expr.substituteList(unassignedJoinConjuncts, baseTblSmap_, analyzer, false);
    materializeSlots(analyzer, baseTblJoinConjuncts);

    if (evaluateOrderBy_) {
      // mark ordering exprs before marking agg/analytic exprs because they could contain
      // agg/analytic exprs that are not referenced anywhere but the ORDER BY clause
      sortInfo_.materializeRequiredSlots(analyzer, baseTblSmap_);
    }

    if (hasAnalyticInfo()) {
      // Mark analytic exprs before marking agg exprs because they could contain agg
      // exprs that are not referenced anywhere but the analytic expr.
      // Gather unassigned predicates and mark their slots. It is not desirable
      // to account for propagated predicates because if an analytic expr is only
      // referenced by a propagated predicate, then it's better to not materialize the
      // analytic expr at all.
      ArrayList<TupleId> tids = Lists.newArrayList();
      getMaterializedTupleIds(tids); // includes the analytic tuple
      List<Expr> conjuncts = analyzer.getUnassignedConjuncts(tids, false);
      materializeSlots(analyzer, conjuncts);
      analyticInfo_.materializeRequiredSlots(analyzer, baseTblSmap_);
    }

    if (aggInfo_ != null) {
      // mark all agg exprs needed for HAVING pred and binding predicates as materialized
      // before calling AggregateInfo.materializeRequiredSlots(), otherwise they won't
      // show up in AggregateInfo.getMaterializedAggregateExprs()
      ArrayList<Expr> havingConjuncts = Lists.newArrayList();
      if (havingPred_ != null) havingConjuncts.add(havingPred_);
      // Ignore predicates bound to a group-by slot because those
      // are already evaluated below this agg node (e.g., in a scan).
      Set<SlotId> groupBySlots = Sets.newHashSet();
      for (int i = 0; i < aggInfo_.getGroupingExprs().size(); ++i) {
        groupBySlots.add(aggInfo_.getOutputTupleDesc().getSlots().get(i).getId());
      }
      // Binding predicates are assigned to the final output tuple of the aggregation,
      // which is the tuple of the 2nd phase agg for distinct aggs.
      ArrayList<Expr> bindingPredicates =
          analyzer.getBoundPredicates(aggInfo_.getResultTupleId(), groupBySlots, false);
      havingConjuncts.addAll(bindingPredicates);
      havingConjuncts.addAll(
          analyzer.getUnassignedConjuncts(aggInfo_.getResultTupleId().asList(), false));
      materializeSlots(analyzer, havingConjuncts);
      aggInfo_.materializeRequiredSlots(analyzer, baseTblSmap_);
    }
  }

  /**
    * Populates baseTblSmap_ with our combined inline view smap and creates
    * baseTblResultExprs.
    */
  protected void resolveInlineViewRefs(Analyzer analyzer)
      throws AnalysisException {
    // Gather the inline view substitution maps from the enclosed inline views
    for (TableRef tblRef: fromClause_) {
      if (tblRef instanceof InlineViewRef) {
        InlineViewRef inlineViewRef = (InlineViewRef) tblRef;
        baseTblSmap_ =
            ExprSubstitutionMap.combine(baseTblSmap_, inlineViewRef.getBaseTblSmap());
      }
    }
    baseTblResultExprs_ =
        Expr.trySubstituteList(resultExprs_, baseTblSmap_, analyzer, false);
    LOG.trace("baseTblSmap_: " + baseTblSmap_.debugString());
    LOG.trace("resultExprs: " + Expr.debugString(resultExprs_));
    LOG.trace("baseTblResultExprs: " + Expr.debugString(baseTblResultExprs_));
  }

  public List<TupleId> getTableRefIds() {
    List<TupleId> result = Lists.newArrayList();
    for (TableRef ref: fromClause_) {
      result.add(ref.getId());
    }
    return result;
  }

  /**
   * Resolves the given raw path as a STAR path and checks its legality.
   * Returns the resolved legal path, or throws if the raw path could not
   * be resolved or is an illegal star path.
   */
  private Path analyzeStarPath(List<String> rawPath, Analyzer analyzer)
      throws AnalysisException {
    Path resolvedPath = null;
    try {
      resolvedPath = analyzer.resolvePath(rawPath, PathType.STAR);
    } catch (TableLoadingException e) {
      // Should never happen because we only check registered table aliases.
      Preconditions.checkState(false);
    }
    Preconditions.checkNotNull(resolvedPath);
    return resolvedPath;
  }

  /**
   * Expand "*" select list item, ignoring semi-joined tables as well as
   * complex-typed fields because those are currently illegal in any select
   * list (even for inline views, etc.)
   */
  private void expandStar(Analyzer analyzer) throws AnalysisException {
    if (fromClause_.isEmpty()) {
      throw new AnalysisException("'*' expression in select list requires FROM clause.");
    }
    // expand in From clause order
    for (TableRef tableRef: fromClause_) {
      if (analyzer.isSemiJoined(tableRef.getId())) continue;
      Path resolvedPath = new Path(tableRef.getDesc(), Collections.<String>emptyList());
      Preconditions.checkState(resolvedPath.resolve());
      expandStar(resolvedPath, analyzer);
    }
  }

  /**
   * Expand "path.*" from a resolved path, ignoring complex-typed fields because those
   * are currently illegal in any select list (even for inline views, etc.)
   */
  private void expandStar(Path resolvedPath, Analyzer analyzer)
      throws AnalysisException {
    Preconditions.checkState(resolvedPath.isResolved());
    if (resolvedPath.destTupleDesc() != null &&
        resolvedPath.destTupleDesc().getTable() != null &&
        resolvedPath.destTupleDesc().getPath().getMatchedTypes().isEmpty()) {
      // The resolved path targets a registered tuple descriptor of a catalog
      // table. Expand the '*' based on the Hive-column order.
      TupleDescriptor tupleDesc = resolvedPath.destTupleDesc();
      Table table = tupleDesc.getTable();
      for (Column c: table.getColumnsInHiveOrder()) {
        addStarResultExpr(resolvedPath, analyzer, c.getName());
      }
    } else {
      // The resolved path does not target the descriptor of a catalog table.
      // Expand '*' based on the destination type of the resolved path.
      Preconditions.checkState(resolvedPath.destType().isStructType());
      StructType structType = (StructType) resolvedPath.destType();
      Preconditions.checkNotNull(structType);

      // Star expansion for references to nested collections.
      // Collection Type                    Star Expansion
      // array<int>                     --> item
      // array<struct<f1,f2,...,fn>>    --> f1, f2, ..., fn
      // map<int,int>                   --> key, value
      // map<int,struct<f1,f2,...,fn>>  --> key, f1, f2, ..., fn
      if (structType instanceof CollectionStructType) {
        CollectionStructType cst = (CollectionStructType) structType;
        if (cst.isMapStruct()) {
          addStarResultExpr(resolvedPath, analyzer, Path.MAP_KEY_FIELD_NAME);
        }
        if (cst.getOptionalField().getType().isStructType()) {
          structType = (StructType) cst.getOptionalField().getType();
          for (StructField f: structType.getFields()) {
            addStarResultExpr(
                resolvedPath, analyzer, cst.getOptionalField().getName(), f.getName());
          }
        } else if (cst.isMapStruct()) {
          addStarResultExpr(resolvedPath, analyzer, Path.MAP_VALUE_FIELD_NAME);
        } else {
          addStarResultExpr(resolvedPath, analyzer, Path.ARRAY_ITEM_FIELD_NAME);
        }
      } else {
        // Default star expansion.
        for (StructField f: structType.getFields()) {
          addStarResultExpr(resolvedPath, analyzer, f.getName());
        }
      }
    }
  }

  /**
   * Helper function used during star expansion to add a single result expr
   * based on a given raw path to be resolved relative to an existing path.
   * Ignores paths with a complex-typed destination because they are currently
   * illegal in any select list (even for inline views, etc.)
   */
  private void addStarResultExpr(Path resolvedPath, Analyzer analyzer,
      String... relRawPath) throws AnalysisException {
    Path p = Path.createRelPath(resolvedPath, relRawPath);
    Preconditions.checkState(p.resolve());
    if (p.destType().isComplexType()) return;
    SlotDescriptor slotDesc = analyzer.registerSlotRef(p);
    SlotRef slotRef = new SlotRef(slotDesc);
    slotRef.analyze(analyzer);
    resultExprs_.add(slotRef);
    colLabels_.add(relRawPath[relRawPath.length - 1]);
  }

  /**
   * Analyze aggregation-relevant components of the select block (Group By clause,
   * select list, Order By clause), substitute AVG with SUM/COUNT, create the
   * AggregationInfo, including the agg output tuple, and transform all post-agg exprs
   * given AggregationInfo's smap.
   */
  private void analyzeAggregation(Analyzer analyzer) throws AnalysisException {
    // Analyze the HAVING clause first so we can check if it contains aggregates.
    // We need to analyze/register it even if we are not computing aggregates.
    if (havingClause_ != null) {
      if (havingClause_.contains(Predicates.instanceOf(Subquery.class))) {
        throw new AnalysisException(
            "Subqueries are not supported in the HAVING clause.");
      }
      // substitute aliases in place (ordinals not allowed in having clause)
      havingPred_ = havingClause_.substitute(aliasSmap_, analyzer, false);
      havingPred_.checkReturnsBool("HAVING clause", true);
      // can't contain analytic exprs
      Expr analyticExpr = havingPred_.findFirstOf(AnalyticExpr.class);
      if (analyticExpr != null) {
        throw new AnalysisException(
            "HAVING clause must not contain analytic expressions: "
               + analyticExpr.toSql());
      }
    }

    if (groupingExprs_ == null && !selectList_.isDistinct()
        && !TreeNode.contains(resultExprs_, Expr.isAggregatePredicate())
        && (havingPred_ == null
            || !havingPred_.contains(Expr.isAggregatePredicate()))
        && (sortInfo_ == null
            || !TreeNode.contains(sortInfo_.getOrderingExprs(),
                                  Expr.isAggregatePredicate()))) {
      // We're not computing aggregates but we still need to register the HAVING
      // clause which could, e.g., contain a constant expression evaluating to false.
      if (havingPred_ != null) analyzer.registerConjuncts(havingPred_, true);
      return;
    }

    // If we're computing an aggregate, we must have a FROM clause.
    if (fromClause_.isEmpty()) {
      throw new AnalysisException(
          "aggregation without a FROM clause is not allowed");
    }

    if (selectList_.isDistinct()
        && (groupingExprs_ != null
            || TreeNode.contains(resultExprs_, Expr.isAggregatePredicate())
            || (havingPred_ != null
                && havingPred_.contains(Expr.isAggregatePredicate())))) {
      throw new AnalysisException(
        "cannot combine SELECT DISTINCT with aggregate functions or GROUP BY");
    }

    // Disallow '*' with explicit GROUP BY or aggregation function (we can't group by
    // '*', and if you need to name all star-expanded cols in the group by clause you
    // might as well do it in the select list).
    if (groupingExprs_ != null ||
        TreeNode.contains(resultExprs_, Expr.isAggregatePredicate())) {
      for (SelectListItem item : selectList_.getItems()) {
        if (item.isStar()) {
          throw new AnalysisException(
              "cannot combine '*' in select list with grouping or aggregation");
        }
      }
    }

    // disallow subqueries in the GROUP BY clause
    if (groupingExprs_ != null) {
      for (Expr expr: groupingExprs_) {
        if (expr.contains(Predicates.instanceOf(Subquery.class))) {
          throw new AnalysisException(
              "Subqueries are not supported in the GROUP BY clause.");
        }
      }
    }

    // analyze grouping exprs
    ArrayList<Expr> groupingExprsCopy = Lists.newArrayList();
    if (groupingExprs_ != null) {
      // make a deep copy here, we don't want to modify the original
      // exprs during analysis (in case we need to print them later)
      groupingExprsCopy = Expr.cloneList(groupingExprs_);

      substituteOrdinalsAliases(groupingExprsCopy, "GROUP BY", analyzer);

      for (int i = 0; i < groupingExprsCopy.size(); ++i) {
        groupingExprsCopy.get(i).analyze(analyzer);
        if (groupingExprsCopy.get(i).contains(Expr.isAggregatePredicate())) {
          // reference the original expr in the error msg
          throw new AnalysisException(
              "GROUP BY expression must not contain aggregate functions: "
                  + groupingExprs_.get(i).toSql());
        }
        if (groupingExprsCopy.get(i).contains(AnalyticExpr.class)) {
          // reference the original expr in the error msg
          throw new AnalysisException(
              "GROUP BY expression must not contain analytic expressions: "
                  + groupingExprsCopy.get(i).toSql());
        }
      }
    }

    // Collect the aggregate expressions from the SELECT, HAVING and ORDER BY clauses
    // of this statement.
    ArrayList<FunctionCallExpr> aggExprs = Lists.newArrayList();
    TreeNode.collect(resultExprs_, Expr.isAggregatePredicate(), aggExprs);
    if (havingPred_ != null) {
      havingPred_.collect(Expr.isAggregatePredicate(), aggExprs);
    }
    if (sortInfo_ != null) {
      // TODO: Avoid evaluating aggs in ignored order-bys
      TreeNode.collect(sortInfo_.getOrderingExprs(), Expr.isAggregatePredicate(),
          aggExprs);
    }

    // Optionally rewrite all count(distinct <expr>) into equivalent NDV() calls.
    ExprSubstitutionMap ndvSmap = null;
    if (analyzer.getQueryCtx().getRequest().query_options.appx_count_distinct) {
      ndvSmap = new ExprSubstitutionMap();
      for (FunctionCallExpr aggExpr: aggExprs) {
        if (!aggExpr.isDistinct()
            || !aggExpr.getFnName().getFunction().equals("count")
            || aggExpr.getParams().size() != 1) {
          continue;
        }
        FunctionCallExpr ndvFnCall =
            new FunctionCallExpr("ndv", aggExpr.getParams().exprs());
        ndvFnCall.analyzeNoThrow(analyzer);
        Preconditions.checkState(ndvFnCall.getType().equals(aggExpr.getType()));
        ndvSmap.put(aggExpr, ndvFnCall);
      }
      // Replace all count(distinct <expr>) with NDV(<expr>).
      List<Expr> substAggExprs = Expr.substituteList(aggExprs, ndvSmap, analyzer, false);
      aggExprs.clear();
      for (Expr aggExpr: substAggExprs) {
        Preconditions.checkState(aggExpr instanceof FunctionCallExpr);
        aggExprs.add((FunctionCallExpr) aggExpr);
      }
    }

    // When DISTINCT aggregates are present, non-distinct (i.e. ALL) aggregates are
    // evaluated in two phases (see AggregateInfo for more details). In particular,
    // COUNT(c) in "SELECT COUNT(c), AGG(DISTINCT d) from R" is transformed to
    // "SELECT SUM(cnt) FROM (SELECT COUNT(c) as cnt from R group by d ) S".
    // Since a group-by expression is added to the inner query it returns no rows if
    // R is empty, in which case the SUM of COUNTs will return NULL.
    // However the original COUNT(c) should have returned 0 instead of NULL in this case.
    // Therefore, COUNT([ALL]) is transformed into zeroifnull(COUNT([ALL]) if
    // i) There is no GROUP-BY clause, and
    // ii) Other DISTINCT aggregates are present.
    ExprSubstitutionMap countAllMap = createCountAllMap(aggExprs, analyzer);
    countAllMap = ExprSubstitutionMap.compose(ndvSmap, countAllMap, analyzer);
    List<Expr> substitutedAggs =
        Expr.substituteList(aggExprs, countAllMap, analyzer, false);
    aggExprs.clear();
    TreeNode.collect(substitutedAggs, Expr.isAggregatePredicate(), aggExprs);
    createAggInfo(groupingExprsCopy, aggExprs, analyzer);

    // combine avg smap with the one that produces the final agg output
    AggregateInfo finalAggInfo =
        aggInfo_.getSecondPhaseDistinctAggInfo() != null
          ? aggInfo_.getSecondPhaseDistinctAggInfo()
          : aggInfo_;

    ExprSubstitutionMap combinedSmap =
        ExprSubstitutionMap.compose(countAllMap, finalAggInfo.getOutputSmap(), analyzer);
    LOG.trace("combined smap: " + combinedSmap.debugString());

    // change select list, having and ordering exprs to point to agg output. We need
    // to reanalyze the exprs at this point.
    LOG.trace("desctbl: " + analyzer.getDescTbl().debugString());
    LOG.trace("resultexprs: " + Expr.debugString(resultExprs_));
    resultExprs_ = Expr.substituteList(resultExprs_, combinedSmap, analyzer, false);
    LOG.trace("post-agg selectListExprs: " + Expr.debugString(resultExprs_));
    if (havingPred_ != null) {
      // Make sure the predicate in the HAVING clause does not contain a
      // subquery.
      Preconditions.checkState(!havingPred_.contains(
          Predicates.instanceOf(Subquery.class)));
      havingPred_ = havingPred_.substitute(combinedSmap, analyzer, false);
      analyzer.registerConjuncts(havingPred_, true);
      LOG.debug("post-agg havingPred: " + havingPred_.debugString());
    }
    if (sortInfo_ != null) {
      sortInfo_.substituteOrderingExprs(combinedSmap, analyzer);
      LOG.debug("post-agg orderingExprs: " +
          Expr.debugString(sortInfo_.getOrderingExprs()));
    }

    // check that all post-agg exprs point to agg output
    for (int i = 0; i < selectList_.getItems().size(); ++i) {
      if (!resultExprs_.get(i).isBound(finalAggInfo.getOutputTupleId())) {
        SelectListItem selectListItem = selectList_.getItems().get(i);
        Preconditions.checkState(!selectListItem.isStar());
        throw new AnalysisException(
            "select list expression not produced by aggregation output "
            + "(missing from GROUP BY clause?): "
            + selectListItem.getExpr().toSql());
      }
    }
    if (orderByElements_ != null) {
      for (int i = 0; i < orderByElements_.size(); ++i) {
        if (!sortInfo_.getOrderingExprs().get(i).isBound(
            finalAggInfo.getOutputTupleId())) {
          throw new AnalysisException(
              "ORDER BY expression not produced by aggregation output "
              + "(missing from GROUP BY clause?): "
              + orderByElements_.get(i).getExpr().toSql());
        }
      }
    }
    if (havingPred_ != null) {
      if (!havingPred_.isBound(finalAggInfo.getOutputTupleId())) {
        throw new AnalysisException(
            "HAVING clause not produced by aggregation output "
            + "(missing from GROUP BY clause?): "
            + havingClause_.toSql());
      }
    }
  }

  /**
   * Create a map from COUNT([ALL]) -> zeroifnull(COUNT([ALL])) if
   * i) There is no GROUP-BY, and
   * ii) There are other distinct aggregates to be evaluated.
   * This transformation is necessary for COUNT to correctly return 0 for empty
   * input relations.
   */
  private ExprSubstitutionMap createCountAllMap(
      List<FunctionCallExpr> aggExprs, Analyzer analyzer)
      throws AnalysisException {
    ExprSubstitutionMap scalarCountAllMap = new ExprSubstitutionMap();

    if (groupingExprs_ != null && !groupingExprs_.isEmpty()) {
      // There are grouping expressions, so no substitution needs to be done.
      return scalarCountAllMap;
    }

    com.google.common.base.Predicate<FunctionCallExpr> isNotDistinctPred =
        new com.google.common.base.Predicate<FunctionCallExpr>() {
          public boolean apply(FunctionCallExpr expr) {
            return !expr.isDistinct();
          }
        };
    if (Iterables.all(aggExprs, isNotDistinctPred)) {
      // Only [ALL] aggs, so no substitution needs to be done.
      return scalarCountAllMap;
    }

    com.google.common.base.Predicate<FunctionCallExpr> isCountPred =
        new com.google.common.base.Predicate<FunctionCallExpr>() {
          public boolean apply(FunctionCallExpr expr) {
            return expr.getFnName().getFunction().equals("count");
          }
        };

    Iterable<FunctionCallExpr> countAllAggs =
        Iterables.filter(aggExprs, Predicates.and(isCountPred, isNotDistinctPred));
    for (FunctionCallExpr countAllAgg: countAllAggs) {
      // Replace COUNT(ALL) with zeroifnull(COUNT(ALL))
      ArrayList<Expr> zeroIfNullParam = Lists.newArrayList(countAllAgg.clone());
      FunctionCallExpr zeroIfNull =
          new FunctionCallExpr("zeroifnull", zeroIfNullParam);
      zeroIfNull.analyze(analyzer);
      scalarCountAllMap.put(countAllAgg, zeroIfNull);
    }

    return scalarCountAllMap;
  }

  /**
   * Create aggInfo for the given grouping and agg exprs.
   */
  private void createAggInfo(ArrayList<Expr> groupingExprs,
      ArrayList<FunctionCallExpr> aggExprs, Analyzer analyzer)
          throws AnalysisException {
    if (selectList_.isDistinct()) {
       // Create aggInfo for SELECT DISTINCT ... stmt:
       // - all select list items turn into grouping exprs
       // - there are no aggregate exprs
      Preconditions.checkState(groupingExprs.isEmpty());
      Preconditions.checkState(aggExprs.isEmpty());
      ArrayList<Expr> distinctGroupingExprs = Expr.cloneList(resultExprs_);
      aggInfo_ =
          AggregateInfo.create(distinctGroupingExprs, null, null, analyzer);
    } else {
      aggInfo_ = AggregateInfo.create(groupingExprs, aggExprs, null, analyzer);
    }
  }

  /**
   * If the select list contains AnalyticExprs, create AnalyticInfo and substitute
   * AnalyticExprs using the AnalyticInfo's smap.
   */
  private void createAnalyticInfo(Analyzer analyzer)
      throws AnalysisException {
    // collect AnalyticExprs from the SELECT and ORDER BY clauses
    ArrayList<Expr> analyticExprs = Lists.newArrayList();
    TreeNode.collect(resultExprs_, AnalyticExpr.class, analyticExprs);
    if (sortInfo_ != null) {
      TreeNode.collect(sortInfo_.getOrderingExprs(), AnalyticExpr.class,
          analyticExprs);
    }
    if (analyticExprs.isEmpty()) return;
    ExprSubstitutionMap rewriteSmap = new ExprSubstitutionMap();
    for (Expr expr: analyticExprs) {
      AnalyticExpr toRewrite = (AnalyticExpr)expr;
      Expr newExpr = AnalyticExpr.rewrite(toRewrite);
      if (newExpr != null) {
        newExpr.analyze(analyzer);
        if (!rewriteSmap.containsMappingFor(toRewrite)) {
          rewriteSmap.put(toRewrite, newExpr);
        }
      }
    }
    if (rewriteSmap.size() > 0) {
      // Substitute the exprs with their rewritten versions.
      ArrayList<Expr> updatedAnalyticExprs =
          Expr.substituteList(analyticExprs, rewriteSmap, analyzer, false);
      // This is to get rid the original exprs which have been rewritten.
      analyticExprs.clear();
      // Collect the new exprs introduced through the rewrite and the non-rewrite exprs.
      TreeNode.collect(updatedAnalyticExprs, AnalyticExpr.class, analyticExprs);
    }

    analyticInfo_ = AnalyticInfo.create(analyticExprs, analyzer);

    ExprSubstitutionMap smap = analyticInfo_.getSmap();
    // If 'exprRewritten' is true, we have to compose the new smap with the existing one.
    if (rewriteSmap.size() > 0) {
      smap = ExprSubstitutionMap.compose(
          rewriteSmap, analyticInfo_.getSmap(), analyzer);
    }
    // change select list and ordering exprs to point to analytic output. We need
    // to reanalyze the exprs at this point.
    resultExprs_ = Expr.substituteList(resultExprs_, smap, analyzer,
        false);
    LOG.trace("post-analytic selectListExprs: " + Expr.debugString(resultExprs_));
    if (sortInfo_ != null) {
      sortInfo_.substituteOrderingExprs(smap, analyzer);
      LOG.trace("post-analytic orderingExprs: " +
          Expr.debugString(sortInfo_.getOrderingExprs()));
    }
  }

  /**
   * Returns the SQL string corresponding to this SelectStmt.
   */
  @Override
  public String toSql() {
    // Return the SQL string before inline-view expression substitution.
    if (sqlString_ != null) return sqlString_;

    StringBuilder strBuilder = new StringBuilder();
    if (withClause_ != null) {
      strBuilder.append(withClause_.toSql());
      strBuilder.append(" ");
    }

    // Select list
    strBuilder.append("SELECT ");
    if (selectList_.isDistinct()) {
      strBuilder.append("DISTINCT ");
    }
    if (selectList_.hasPlanHints()) {
      strBuilder.append(ToSqlUtils.getPlanHintsSql(selectList_.getPlanHints()) + " ");
    }
    for (int i = 0; i < selectList_.getItems().size(); ++i) {
      strBuilder.append(selectList_.getItems().get(i).toSql());
      strBuilder.append((i+1 != selectList_.getItems().size()) ? ", " : "");
    }
    // From clause
    if (!fromClause_.isEmpty()) { strBuilder.append(fromClause_.toSql()); }
    // Where clause
    if (whereClause_ != null) {
      strBuilder.append(" WHERE ");
      strBuilder.append(whereClause_.toSql());
    }
    // Group By clause
    if (groupingExprs_ != null) {
      strBuilder.append(" GROUP BY ");
      for (int i = 0; i < groupingExprs_.size(); ++i) {
        strBuilder.append(groupingExprs_.get(i).toSql());
        strBuilder.append((i+1 != groupingExprs_.size()) ? ", " : "");
      }
    }
    // Having clause
    if (havingClause_ != null) {
      strBuilder.append(" HAVING ");
      strBuilder.append(havingClause_.toSql());
    }
    // Order By clause
    if (orderByElements_ != null) {
      strBuilder.append(" ORDER BY ");
      for (int i = 0; i < orderByElements_.size(); ++i) {
        strBuilder.append(orderByElements_.get(i).toSql());
        strBuilder.append((i+1 != orderByElements_.size()) ? ", " : "");
      }
    }
    // Limit clause.
    strBuilder.append(limitElement_.toSql());
    return strBuilder.toString();
  }

  /**
   * If the select statement has a sort/top that is evaluated, then the sort tuple
   * is materialized. Else, if there is aggregation then the aggregate tuple id is
   * materialized. Otherwise, all referenced tables are materialized as long as they are
   * not semi-joined. If there are analytics and no sort, then the returned tuple
   * ids also include the logical analytic output tuple.
   */
  @Override
  public void getMaterializedTupleIds(ArrayList<TupleId> tupleIdList) {
    if (evaluateOrderBy_) {
      tupleIdList.add(sortInfo_.getSortTupleDescriptor().getId());
    } else if (aggInfo_ != null) {
      // Return the tuple id produced in the final aggregation step.
      tupleIdList.add(aggInfo_.getResultTupleId());
    } else {
      for (TableRef tblRef: fromClause_) {
        // Don't include materialized tuple ids from semi-joined table
        // refs (see IMPALA-1526)
        if (tblRef.getJoinOp().isLeftSemiJoin()) continue;
        // Remove the materialized tuple ids of all the table refs that
        // are semi-joined by the right semi/anti join.
        if (tblRef.getJoinOp().isRightSemiJoin()) tupleIdList.clear();
        tupleIdList.addAll(tblRef.getMaterializedTupleIds());
      }
    }
    // We materialize the agg tuple or the table refs together with the analytic tuple.
    if (hasAnalyticInfo() && !evaluateOrderBy_) {
      tupleIdList.add(analyticInfo_.getOutputTupleId());
    }
  }

<<<<<<< HEAD
  /**
   * C'tor for cloning.
   */
  private SelectStmt(SelectStmt other) {
    super(other);
    selectList_ = other.selectList_.clone();
    tableRefs_ = TableRef.cloneTableRefList(other.tableRefs_);
    whereClause_ = (other.whereClause_ != null) ? other.whereClause_.clone() : null;
    groupingExprs_ =
        (other.groupingExprs_ != null) ? Expr.cloneList(other.groupingExprs_) : null;
    havingClause_ = (other.havingClause_ != null) ? other.havingClause_.clone() : null;
    colLabels_ = Lists.newArrayList(other.colLabels_);
    aggInfo_ = (other.aggInfo_ != null) ? other.aggInfo_.clone() : null;
    analyticInfo_ = (other.analyticInfo_ != null) ? other.analyticInfo_.clone() : null;
    sqlString_ = (other.sqlString_ != null) ? new String(other.sqlString_) : null;
    baseTblSmap_ = other.baseTblSmap_.clone();
  }

  @Override
  public void collectTableRefs(List<TableRef> tblRefs) {
    for (TableRef tblRef: tableRefs_) {
      if (tblRef instanceof InlineViewRef) {
        InlineViewRef inlineViewRef = (InlineViewRef) tblRef;
        inlineViewRef.getViewStmt().collectTableRefs(tblRefs);
      } else {
        tblRefs.add(tblRef);
      }
    }
  }

  @Override
  public void reset() {
    super.reset();
    selectList_.reset();
    colLabels_.clear();
    for (int i = 0; i < tableRefs_.size(); ++i) {
      TableRef origTblRef = tableRefs_.get(i);
      if (origTblRef.isResolved() && !(origTblRef instanceof InlineViewRef)) {
        // Replace resolved table refs with unresolved ones.
        TableRef newTblRef = new TableRef(origTblRef);
        // Use the fully qualified raw path to preserve the original resolution.
        // Otherwise, non-fully qualified paths might incorrectly match a local view.
        // TODO for 2.3: This full qualification preserves analysis state which is
        // contraty to the intended semantics of reset(). We could address this issue by
        // changing the WITH-clause analysis to register local views that have
        // fully-qualified table refs, and then remove the full qualification here.
        newTblRef.rawPath_ = origTblRef.getResolvedPath().getFullyQualifiedRawPath();
        tableRefs_.set(i, newTblRef);
      }
      tableRefs_.get(i).reset();
    }
    baseTblSmap_.clear();
    if (whereClause_ != null) whereClause_.reset();
    if (groupingExprs_ != null) Expr.resetList(groupingExprs_);
    if (havingClause_ != null) havingClause_.reset();
=======

  @Override
  public QueryStmt clone() {
    SelectStmt selectClone = new SelectStmt(selectList_.clone(), fromClause_.clone(),
        (whereClause_ != null) ? whereClause_.clone().reset() : null,
        (groupingExprs_ != null) ? Expr.resetList(Expr.cloneList(groupingExprs_)) : null,
        (havingClause_ != null) ? havingClause_.clone().reset() : null,
        cloneOrderByElements(),
        (limitElement_ != null) ? limitElement_.clone() : null);
    selectClone.setWithClause(cloneWithClause());
    return selectClone;
>>>>>>> e8fe2202
  }

  @Override
  public SelectStmt clone() { return new SelectStmt(this); }

  /**
   * Check if the stmt returns a single row. This can happen
   * in the following cases:
   * 1. select stmt with a 'limit 1' clause
   * 2. select stmt with an aggregate function and no group by.
   * 3. select stmt with no from clause.
   *
   * This function may produce false negatives because the cardinality of the
   * result set also depends on the data a stmt is processing.
   */
  public boolean returnsSingleRow() {
    // limit 1 clause
    if (limitElement_ != null && limitElement_.getLimit() == 1) return true;
    // No from clause (base tables or inline views)
    if (fromClause_.isEmpty()) return true;
    // Aggregation with no group by and no DISTINCT
    if (hasAggInfo() && !hasGroupByClause() && !selectList_.isDistinct()) return true;
    // In all other cases, return false.
    return false;
  }
}<|MERGE_RESOLUTION|>--- conflicted
+++ resolved
@@ -81,36 +81,19 @@
              Expr havingPredicate, ArrayList<OrderByElement> orderByElements,
              LimitElement limitElement) {
     super(orderByElements, limitElement);
-<<<<<<< HEAD
     selectList_ = selectList;
-    if (tableRefList == null) {
-      tableRefs_ = Lists.newArrayList();
+    if (fromClause == null) {
+      fromClause_ = new FromClause();
     } else {
-      tableRefs_ = tableRefList;
+      fromClause_ = fromClause;
     }
     whereClause_ = wherePredicate;
     groupingExprs_ = groupingExprs;
     havingClause_ = havingPredicate;
     colLabels_ = Lists.newArrayList();
-    // Set left table refs to ensure correct toSql() before analysis.
-    for (int i = 1; i < tableRefs_.size(); ++i) {
-      tableRefs_.get(i).setLeftTblRef(tableRefs_.get(i - 1));
-    }
-=======
-    this.selectList_ = selectList;
-    if (fromClause == null) {
-      this.fromClause_ = new FromClause();
-    } else {
-      this.fromClause_ = fromClause;
-    }
-    this.whereClause_ = wherePredicate;
-    this.groupingExprs_ = groupingExprs;
-    this.havingClause_ = havingPredicate;
-    this.colLabels_ = Lists.newArrayList();
-    this.havingPred_ = null;
-    this.aggInfo_ = null;
-    this.sortInfo_ = null;
->>>>>>> e8fe2202
+    havingPred_ = null;
+    aggInfo_ = null;
+    sortInfo_ = null;
   }
 
   /**
@@ -163,34 +146,7 @@
     if (isAnalyzed()) return;
     super.analyze(analyzer);
 
-<<<<<<< HEAD
-    // Start out with table refs to establish aliases.
-    TableRef leftTblRef = null;  // the one to the left of tblRef
-    for (int i = 0; i < tableRefs_.size(); ++i) {
-      // Resolve and replace non-InlineViewRef table refs with a BaseTableRef,
-      // CollectionTableRef or ViewRef.
-      TableRef tblRef = tableRefs_.get(i);
-      tblRef = analyzer.resolveTableRef(tblRef);
-      Preconditions.checkNotNull(tblRef);
-      tableRefs_.set(i, tblRef);
-      tblRef.setLeftTblRef(leftTblRef);
-      try {
-        tblRef.analyze(analyzer);
-      } catch (AnalysisException e) {
-        // Only re-throw the exception if no tables are missing.
-        if (analyzer.getMissingTbls().isEmpty()) throw e;
-      }
-      leftTblRef = tblRef;
-    }
-
-    // All tableRefs have been analyzed, but at least one table was found missing.
-    // There is no reason to proceed with analysis past this point.
-    if (!analyzer.getMissingTbls().isEmpty()) {
-      throw new AnalysisException("Found missing tables. Aborting analysis.");
-    }
-=======
     fromClause_.analyze(analyzer);
->>>>>>> e8fe2202
 
     // analyze plan hints from select list
     selectList_.analyzePlanHints(analyzer);
@@ -940,14 +896,13 @@
     }
   }
 
-<<<<<<< HEAD
   /**
    * C'tor for cloning.
    */
   private SelectStmt(SelectStmt other) {
     super(other);
     selectList_ = other.selectList_.clone();
-    tableRefs_ = TableRef.cloneTableRefList(other.tableRefs_);
+    fromClause_ = other.fromClause_.clone();
     whereClause_ = (other.whereClause_ != null) ? other.whereClause_.clone() : null;
     groupingExprs_ =
         (other.groupingExprs_ != null) ? Expr.cloneList(other.groupingExprs_) : null;
@@ -961,7 +916,7 @@
 
   @Override
   public void collectTableRefs(List<TableRef> tblRefs) {
-    for (TableRef tblRef: tableRefs_) {
+    for (TableRef tblRef: fromClause_) {
       if (tblRef instanceof InlineViewRef) {
         InlineViewRef inlineViewRef = (InlineViewRef) tblRef;
         inlineViewRef.getViewStmt().collectTableRefs(tblRefs);
@@ -976,39 +931,11 @@
     super.reset();
     selectList_.reset();
     colLabels_.clear();
-    for (int i = 0; i < tableRefs_.size(); ++i) {
-      TableRef origTblRef = tableRefs_.get(i);
-      if (origTblRef.isResolved() && !(origTblRef instanceof InlineViewRef)) {
-        // Replace resolved table refs with unresolved ones.
-        TableRef newTblRef = new TableRef(origTblRef);
-        // Use the fully qualified raw path to preserve the original resolution.
-        // Otherwise, non-fully qualified paths might incorrectly match a local view.
-        // TODO for 2.3: This full qualification preserves analysis state which is
-        // contraty to the intended semantics of reset(). We could address this issue by
-        // changing the WITH-clause analysis to register local views that have
-        // fully-qualified table refs, and then remove the full qualification here.
-        newTblRef.rawPath_ = origTblRef.getResolvedPath().getFullyQualifiedRawPath();
-        tableRefs_.set(i, newTblRef);
-      }
-      tableRefs_.get(i).reset();
-    }
+    fromClause_.reset();
     baseTblSmap_.clear();
     if (whereClause_ != null) whereClause_.reset();
     if (groupingExprs_ != null) Expr.resetList(groupingExprs_);
     if (havingClause_ != null) havingClause_.reset();
-=======
-
-  @Override
-  public QueryStmt clone() {
-    SelectStmt selectClone = new SelectStmt(selectList_.clone(), fromClause_.clone(),
-        (whereClause_ != null) ? whereClause_.clone().reset() : null,
-        (groupingExprs_ != null) ? Expr.resetList(Expr.cloneList(groupingExprs_)) : null,
-        (havingClause_ != null) ? havingClause_.clone().reset() : null,
-        cloneOrderByElements(),
-        (limitElement_ != null) ? limitElement_.clone() : null);
-    selectClone.setWithClause(cloneWithClause());
-    return selectClone;
->>>>>>> e8fe2202
   }
 
   @Override
